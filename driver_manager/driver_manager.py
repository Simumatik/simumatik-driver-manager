import time
import multiprocessing
import threading
import copy
import enum 

from driver_manager.drivers import *

VERSION = "2.0.0"

def RunDriverManager(pipe:multiprocessing.Pipe, use_processes:bool=False, status_file_path:str='') -> None:
    _object = DriverManager(use_processes, status_file_path)
    _object.run_forever(pipe)
    
def RunDriver(driver_object:any, name:str, pipe:multiprocessing.Pipe, params:dict) -> None:
    _object = driver_object(name, pipe, params)
    _object.run()

class DriverMgrCommands(str, enum.Enum):
    SETUP_DRIVERS = 'SETUP_DRIVERS'
    CLEAN = 'CLEAN'
    UPDATES = 'UPDATES'
    STATUS = 'STATUS'
    INFO = 'INFO'
    VAR_INFO = 'VAR_INFO'
    STATS = 'STATS'

class DriverStructure():
    
    def __init__(self, class_name:str, driver_name:str, handle:str, parameters:dict, pipe:multiprocessing.Pipe, driver_process:any):
        self.class_name = class_name
        self.name = driver_name
        self.handlers = [handle]
        self.parameters = parameters
        self.variables = {}
        self.status = ""
        self.info = ""
        self.pipe = pipe
        self.process = driver_process
        self.updates = {}
        
    def add_handle(self, handle:str):
        self.handlers.append(handle)
    
    def is_compatible(self, driver_data: dict) -> bool:
        """ Tells if the driver is compatible with the given class and setup parameters. 

        :param driver_data: Driver setup data, including parameters. (See documentation)

        :returns: True if compatible or False if not
        """
        driver_class_name = driver_data.get("DRIVER", "None")
        setup_data = driver_data.get("SETUP", {})
        parameters = setup_data.get("parameters", None)
        if self.class_name == driver_class_name:
            for key, value in parameters.items():
                if key in self.parameters:
                    if self.parameters[key] != value:
                        return False
            return True
        return False

    def add_driver_variables(self, variables:dict) -> dict:
        """ Adds variables to the given driver. 
        :param variables: Dictionary with all variables to be added. (See documentation)
        
        :returns: Dictionary with {<var_handle>: (<var_id>, <driver_name>)}
        """          
        res = {}
        var_setup_data = {}
        for var_id, var_data in variables.items(): 
            var_handle = var_data.get('handle', None)
            if var_handle is not None:
                if var_id not in self.variables:
                    var_structure = VariableStructure(var_handle, var_data)
                    self.variables[var_id] = var_structure
                    var_setup_data[var_id] = var_data
                else:
                    # TODO: Consider a variable that already has ben setup but now is the other type (READ/WRITE) so it should be changed to BOTH
                    # An option can be to store the variable operation as well in the self.variables dict ([handles], operation)
                    var_structure = self.variables[var_id] 
                    var_structure.add_handle(var_handle)   
                res[var_handle] = (var_id, self.name)
        if self.pipe and var_setup_data:
            self.pipe.send((DriverActions.ADD_VARIABLES, var_setup_data))
        return res
    
class VariableStructure():
    
    def __init__(self, handle:str, parameters:dict):
        self.handlers = [handle]
        self.parameters = parameters
        self.value = None
        self.info = ''
        self.write_count = 0
        self.read_count = 0

    def add_handle(self, handle:str):
        self.handlers.append(handle)

class DriverManager():
    
    def __init__(self, use_processes:bool=False, status_file_path:str='') -> None:
        """

        :param use_processes: Allows to use processes instead of threads.
            it will have impact in performance and used resources

        :param log_level: Sets the logging level.

        
        """      
        self._logs = []
        self._use_processes = use_processes
        self._status_file_path = status_file_path
        self._drivers = {} # Dict to store drivers: {<driver_name>:<driver_struct>}
        self._driver_counter = 0
        self._handles = {} # Dict to store variables data: {<handle>: (<var_id>, <driver name>)}
        self.log("info", f"Driver Manager: Started v{VERSION}")     
        if self._status_file_path:    
            self.log("info", f"Driver Manager: Status File path is {self._status_file_path}")
        else:
            self.log("info", f"Driver Manager: Status File path not defined.")
        self._running = True
        self._stats_updates = {}
        self._status_updates = {}
        self._info_updates = {}
        self._var_info_updates = {}
        self._value_updates = {}
        self._start_time = int(time.perf_counter())
        self._last_status_record = 0
        self._save_status_time = 0
    
    def log(self, level:str="", message:str=""):
        """
        TODO
        """
        if True:
            self._logs.append((time.perf_counter(), level, message))
    
    def save_status(self, now_sec:int):
        """
        TODO:
        """
        start = time.perf_counter()
        try:
            with open(self._status_file_path, 'w') as f:
                N = 100
                f.write(f'Driver Manager status: (clock = {now_sec}s, {round(self._save_status_time*1000,2)}ms to write)\n')
                f.write('-'*N+'\n')
                for driver_struct in self._drivers.values():
                    f.write(f' {driver_struct.name}:\n') 
                    f.write(f'   - Type = {driver_struct.class_name}, Status = {driver_struct.status.value}, Info = {driver_struct.info}\n')
                    f.write(f'   - Parameters = {driver_struct.parameters}\n')
                    f.write(f'   - Handles = {driver_struct.handlers}, Variable count = {len(driver_struct.variables)}\n')
                    f.write(f'   - Variables:\n')
                    for var_id, var_struct in driver_struct.variables.items():
                        f.write(f'    - {var_id} {var_struct.handlers} = {var_struct.value}  (R:{var_struct.read_count} W:{var_struct.write_count}) - {var_struct.info}\n')
                    f.write('-'*N+'\n')
                f.write('\n')
                f.write('Logs: \n')
                old_logs = self._logs[-50:]
                while self._logs:
                    (timestamp, level, message) = self._logs.pop()
                    f.write(f'{round(timestamp,3)} - {level}: {message}\n')
                f.write('-'*N+'\n')
                self._logs = old_logs
        except Exception as e:
            self.log("error", f"Driver Manager: Status file cannot be written, {e}")
        self._save_status_time = time.perf_counter() - start

    def send_command(self, command:DriverMgrCommands, data:any=None)->any:
        """
        :param command: Command sent to the Driver Manager

        :param data: Data related to the command

        :returns: Data returned by the command

        Class to help testing drivers.
        """
        ret_data = None

        if command == DriverMgrCommands.CLEAN:
            self.log("info", "Driver Manager: Clean request received")
            ret_data = "SUCCESS"
            self.clean_drivers()
            self._running = False
        elif command == DriverMgrCommands.SETUP_DRIVERS:
            self.log("info", "Driver Manager: Setup Drivers request received")
<<<<<<< HEAD
            ret_data, status_updates = self.setup_drivers(data)
            self._status_updates.update(status_updates)
=======
            ret_data = self.setup_drivers(data)
>>>>>>> 78f9a8dd
        elif command == DriverMgrCommands.UPDATES:
            for var_handle, var_value in data.items():
                (var_id, driver_name) = self._handles.get(var_handle, (None, None))
                if driver_name:
                    if self._drivers[driver_name].status == DriverStatus.RUNNING:
                        if self._drivers[driver_name].variables[var_id].value != var_value:
                            self._drivers[driver_name].updates[var_id] = var_value    
                            self._drivers[driver_name].variables[var_id].write_count += 1
                            self._drivers[driver_name].variables[var_id].value = var_value 
                else:
                    self.log("error", f"Driver Manager: Variable handle not found! {var_handle} value = {var_value}")
            for driver_struct in self._drivers.values():
                if driver_struct.updates:
                    driver_struct.pipe.send((DriverActions.UPDATE, driver_struct.updates))
                    driver_struct.updates = {}
        else:
            self.log("error", f"Driver Manager: Command not implemented!!!! {command}")
        return ret_data
    
    def run_once(self, max_pipe_loops:int=10)->bool:
        """
        Executes the logic once to check if there is any update from a driver.

        :param max_pipe_loops: limits the amount of checks done in each driver pipe to limit the running execution time,

        :returns: True if there is any update data to be retrieved, getUpdates() should be called.
        """
        for driver_struct in self._drivers.values():
            counter = 0
            while driver_struct.pipe.poll():
                (command, data) = driver_struct.pipe.recv()
                if command == DriverActions.STATUS:
                    if driver_struct.status != data:
                        driver_struct.status = data
                        for handle in driver_struct.handlers:
                            self._status_updates.update({handle: data})       
                elif command == DriverActions.INFO:
                    if driver_struct.info != data:
                        driver_struct.info = data
                        for handle in driver_struct.handlers:
                            self._info_updates.update({handle: data})       
                elif command == DriverActions.VAR_INFO:
                    (msg, var_id) = data
                    var_struct = driver_struct.variables.get(var_id, None)
                    if var_struct is not None:
                        if var_struct.info != msg:
                            var_struct.info = msg
                            for handle in var_struct.handlers:
                                self._var_info_updates.update({handle: msg})       
                elif command == DriverActions.UPDATE:
                    for var_id, value in data.items():
                        var_struct = driver_struct.variables.get(var_id, None)
                        if var_struct is not None:
                            if var_struct.value != value:
                                var_struct.value = value
                                var_struct.read_count += 1
                                for handle in var_struct.handlers:
                                    self._value_updates.update({handle: value})       
                else:
                    self.log("error", f"Driver Manager: Message received from {driver_struct.name}, {command} -> {data}")
                counter += 1
                if counter>=max_pipe_loops: 
                    break

        # Write status file
        now_sec = int(time.perf_counter()) - self._start_time
        if now_sec - self._last_status_record >= 1:
            self._last_status_record = now_sec
            self._stats_updates = {
                "DRIVER_COUNT":len(self._drivers),
                "VARIABLE_COUNT":len(self._handles),
                }
            if self._status_file_path:
                self.save_status(now_sec)

        return self._status_updates or self._info_updates or self._var_info_updates or self._value_updates

    def get_updates(self)->tuple:
        """
        Call this method to receive all updates from the driver manager

        :returns: status_updates, info_updates, var_info_updates, value_updates, stats_updates (every second)
        """
        res = (copy.copy(self._status_updates), copy.copy(self._info_updates), copy.copy(self._var_info_updates), copy.copy(self._value_updates), copy.copy(self._stats_updates))
        self._status_updates = {}
        self._info_updates = {}
        self._var_info_updates = {}
        self._value_updates = {}
        self._stats_updates = {}
        return res

    def run_forever(self, pipe) -> None:
        """
        TODO
        """
        self.log("info", "Driver Manager: Running")
        while self._running:
            can_sleep = True
            # Send commands
            counter = 0
            while pipe.poll():
                can_sleep = False
                (command, data) = pipe.recv()
                res_data = self.send_command(command, data)
                if res_data is not None:
                    pipe.send((command, res_data))
                counter += 1
                if counter>=10: 
                    break
                
            # Run Once and return updates
            if self._running:
                if self.run_once():
                    can_sleep = False
                    if self._status_updates:
                        pipe.send((DriverMgrCommands.STATUS, self._status_updates))
                        self._status_updates = {}
                    if self._info_updates:
                        pipe.send((DriverMgrCommands.INFO, self._info_updates))
                        self._info_updates = {}
                    if self._var_info_updates:
                        pipe.send((DriverMgrCommands.VAR_INFO, self._var_info_updates))
                        self._var_info_updates = {}
                    if self._value_updates:
                        pipe.send((DriverMgrCommands.UPDATES, self._value_updates))
                        self._value_updates = {}
                    if self._stats_updates:
                        pipe.send((DriverMgrCommands.STATS, self._stats_updates))
                        self._stats_updates = {}

            # Sleep if nothing happens to release CPU usage
            if can_sleep:
                time.sleep(1e-3)
                
        self.log("info", "Driver Manager: Closed")
    
    def setup_drivers(self, drivers_setup_data:dict)->tuple:
        """
        TODO:
        """
        res = {}
        for driver_handle, driver_data in drivers_setup_data.items():
            driver_struct = self.find_compatible_driver(driver_data)
            if driver_struct is not None:
                driver_struct.add_handle(driver_handle)
                self.log("info", f"Driver Manager: Driver {driver_handle} using compatible driver {driver_struct.name}")
                res[driver_handle] = "SUCCESS"
                status_updates.update({driver_handle:driver_struct.status})
            else:
                driver_struct = self.start_driver(driver_handle, driver_data)
                if driver_struct is not None:
                    self._drivers[driver_struct.name] = driver_struct
                    self.log("info", f"Driver Manager: New Driver started {driver_struct.name} -> {driver_struct.class_name}")
                    res[driver_handle] = "SUCCESS"
                else:
                    res[driver_handle] = "FAILED"
            if driver_struct is not None:
                setup_data = driver_data.get("SETUP", {})
                self._handles.update(driver_struct.add_driver_variables(setup_data.get("variables", {})))
        return res
    
    def clean_drivers(self)->True:
        """
        TODO:
        """
        for driver_name, driver_struct in self._drivers.items():
            self.log("info", f"Driver Manager: Exit command sent to driver {driver_name}")
            driver_struct.pipe.send((DriverActions.EXIT, None))
        
        while self._drivers:
            driver_name, driver_struct = self._drivers.popitem()
            driver_struct.process.join()
            self.log("info", f"Driver Manager: Driver {driver_name} closed")
    
    def start_driver(self, driver_handle:str, driver_data:dict) -> DriverStructure:
        """ Starts a new Driver Process using the given parameters. 

        :param driver_handle: Driver handle procived by the user. (See documentation)

        :param driver_data: Driver setup data, including parameters. (See documentation)

        :returns: DriverStructure if Driver has been created, or None if not
        """
        driver_class_name = driver_data.get("DRIVER", "None")
        (driver_class, _) = registered_drivers.get(driver_class_name, (None, None))
        if driver_class is not None:
            self._driver_counter += 1
            driver_name = f"DRIVER_{self._driver_counter}"
            setup_data = driver_data.get("SETUP", {})
            parameters = setup_data.get("parameters", None)
            pipe, driver_pipe = multiprocessing.Pipe()
            if self._use_processes:
                driver_proc = multiprocessing.Process(target=RunDriver, args=(driver_class, driver_name, driver_pipe, parameters,), daemon=True)
            else:
                driver_proc = threading.Thread(target=RunDriver, args=(driver_class, driver_name, driver_pipe, parameters,), daemon=True)
            driver_proc.start()
            new_driver = DriverStructure(driver_class_name, driver_name, driver_handle, parameters, pipe, driver_proc)
            return new_driver
        return None
    
    def find_compatible_driver(self, driver_data: dict) -> DriverStructure:
        """ Finds a compatible driver comparing the class and setup parameters within the existing ones. 

        :param driver_data: Driver setup data, including parameters. (See documentation)

        :returns: DriverStructure if compatible driver found or None if note
        """
        for driver_structure in self._drivers.values():
            if driver_structure.is_compatible(driver_data):
                return driver_structure
        return None<|MERGE_RESOLUTION|>--- conflicted
+++ resolved
@@ -188,12 +188,8 @@
             self._running = False
         elif command == DriverMgrCommands.SETUP_DRIVERS:
             self.log("info", "Driver Manager: Setup Drivers request received")
-<<<<<<< HEAD
             ret_data, status_updates = self.setup_drivers(data)
             self._status_updates.update(status_updates)
-=======
-            ret_data = self.setup_drivers(data)
->>>>>>> 78f9a8dd
         elif command == DriverMgrCommands.UPDATES:
             for var_handle, var_value in data.items():
                 (var_id, driver_name) = self._handles.get(var_handle, (None, None))
